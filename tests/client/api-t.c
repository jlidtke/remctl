/*
 * Test suite for the high-level remctl library API.
 *
 * Written by Russ Allbery <rra@stanford.edu>
 * Copyright 2006, 2007, 2009, 2010, 2011, 2012
 *     The Board of Trustees of the Leland Stanford Junior University
 *
 * See LICENSE for licensing terms.
 */

#include <config.h>
#include <portable/system.h>

#include <sys/uio.h>

#include <client/remctl.h>
#include <client/internal.h>
#include <tests/tap/basic.h>
#include <tests/tap/kerberos.h>
#include <tests/tap/remctl.h>
#include <util/protocol.h>


/*
 * Takes the principal and the protocol version and runs a set of tests.  Due
 * to the compatibility layer, we should be able to run the same commands
 * regardless of the protocol (we're not testing any of the v2-specific
 * features here).
 */
static void
do_tests(const char *principal, int protocol)
{
    struct remctl *r;
    struct iovec *command;
    struct remctl_output *output;
    const char *test[] = { "test", "test", NULL };
    const char *error[] = { "test", "bad-command", NULL };
    const char *no_service[] = { "all", NULL };

    /* Open the connection. */
    r = remctl_new();
    ok(r != NULL, "protocol %d: remctl_new", protocol);
    is_string("no error", remctl_error(r), "remctl_error with no error");
    r->protocol = protocol;
    ok(remctl_open(r, "localhost", 14373, principal), "remctl_open");
    is_string("no error", remctl_error(r), "...still no error");

    /* Send NOOP for protocol version 2 and higher. */
    if (protocol == 2) {
        ok(remctl_noop(r), "remctl_noop");
        is_string("no error", remctl_error(r), "...still no error");
    } else {
        ok(!remctl_noop(r), "remctl_noop fails");
        is_string("NOOP message not supported", remctl_error(r),
                  "...with correct error");
    }

    /* Send a successful command. */
    ok(remctl_command(r, test), "remctl_command");
    is_string("no error", remctl_error(r), "...still no error");
    output = remctl_output(r);
    ok(output != NULL, "first output token is not null");
    if (output == NULL)
<<<<<<< HEAD
        ok(0, "...and has correct content");
=======
        ok_block(4, 0, "...and has correct content");
>>>>>>> 3f512bac
    else {
        is_int(REMCTL_OUT_OUTPUT, output->type, "...and is right type");
        is_int(12, output->length, "...and is right length");
        if (output->data == NULL)
            ok(0, "...and is right data");
        else
            ok(memcmp("hello world\n", output->data, 11) == 0,
               "...and is right data");
        is_int(1, output->stream, "...and is right stream");
    }
    output = remctl_output(r);
    ok(output != NULL, "second output token is not null");
    is_int(REMCTL_OUT_STATUS, output->type, "...and is right type");
    is_int(0, output->status, "...and is right status");
    command = bcalloc(2, sizeof(struct iovec));
    command[0].iov_base = (char *) "test";
    command[0].iov_len = 4;
    command[1].iov_base = (char *) "test";
    command[1].iov_len = 4;
    ok(remctl_commandv(r, command, 2), "remctl_commandv");
    is_string("no error", remctl_error(r), "...still no error");
    output = remctl_output(r);
    ok(output != NULL, "first output token is not null");
    is_int(REMCTL_OUT_OUTPUT, output->type, "...and is right type");
    is_int(12, output->length, "...and is right length");
    if (output->data == NULL)
        ok(0, "...and is right data");
    else
        ok(memcmp("hello world\n", output->data, 11) == 0,
           "...and is right data");
    is_int(1, output->stream, "...and is right stream");
    output = remctl_output(r);
    ok(output != NULL, "second output token is not null");
    is_int(REMCTL_OUT_STATUS, output->type, "...and is right type");
    is_int(0, output->status, "...and is right status");

    /* Send a failing command. */
    ok(remctl_command(r, error), "remctl_command of error command");
    is_string("no error", remctl_error(r), "...no error on send");
    output = remctl_output(r);
    ok(output != NULL, "first output token is not null");
    if (protocol == 1) {
        is_int(REMCTL_OUT_OUTPUT, output->type,
               "...and is right protocol 1 type");
        is_int(16, output->length, "...and is right length");
        if (output->data == NULL)
            ok(0, "...and has the right error message");
        else
            ok(memcmp("Unknown command\n", output->data, 16) == 0,
               "...and has the right error message");
        is_int(1, output->stream, "...and is right stream");
        output = remctl_output(r);
        ok(output != NULL, "second output token is not null");
        is_int(REMCTL_OUT_STATUS, output->type, "...and is right type");
        is_int(-1, output->status, "...and is right status");
    } else {
        is_int(REMCTL_OUT_ERROR, output->type,
               "...and is right protocol 2 type");
        is_int(15, output->length, "...and is right length");
        if (output->data == NULL)
            ok(0, "...and has the right error message");
        else
            ok(memcmp("Unknown command", output->data, 15) == 0,
               "...and has the right error message");
        is_int(ERROR_UNKNOWN_COMMAND, output->error, "...and error number");
    }

    /* Send a command with no service. */
    ok(remctl_command(r, no_service), "remctl_command with no service");
    is_string("no error", remctl_error(r), "...and no error");
    output = remctl_output(r);
    ok(output != NULL, "...and non-null output token");
    is_int(REMCTL_OUT_OUTPUT, output->type, "...of correct type");
    is_int(12, output->length, "...and length");
    if (output->data == NULL)
        ok(0, "...and data");
    else
        ok(memcmp("hello world\n", output->data, 11) == 0, "...and data");
    is_int(1, output->stream, "...and stream");
    output = remctl_output(r);
    ok(output != NULL, "...and non-null second token");
    is_int(REMCTL_OUT_STATUS, output->type, "...of right type");
    is_int(0, output->status, "...and status");

    /* All done. */
    remctl_close(r);
    ok(1, "remctl_close didn't explode");
}


int
main(void)
{
    struct kerberos_config *config;
    struct remctl_result *result;
    const char *test[] = { "test", "test", NULL };
    const char *error[] = { "test", "bad-command", NULL };

    /* Set up Kerberos and remctld. */
    config = kerberos_setup(TAP_KRB_NEEDS_KEYTAB);
    remctld_start(config, "data/conf-simple", (char *) 0);

    plan(102);

    /* Run the basic protocol tests. */
    do_tests(config->principal, 1);
    do_tests(config->principal, 2);

    /*
     * We don't have a way of forcing the simple protocol to use a particular
     * protocol, so we always do it via protocol v2.  But if the above worked
     * with protocol v1, and this wrapper works with v2, everything should
     * have gotten tested.
     */
    result = remctl("localhost", 14373, config->principal, test);
    ok(result != NULL, "basic remctl API works");
    is_int(0, result->status, "...with correct status");
    is_int(0, result->stderr_len, "...and no stderr");
    is_int(12, result->stdout_len, "...and correct stdout_len");
    if (result->stdout_buf == NULL)
        ok(0, "...and correct data");
    else
        ok(memcmp("hello world\n", result->stdout_buf, 11) == 0,
           "...and correct data");
    ok(result->error == NULL, "...and no error");
    remctl_result_free(result);
    result = remctl("localhost", 14373, config->principal, error);
    ok(result != NULL, "remctl API with error works");
    is_int(0, result->status, "...with correct status");
    is_int(0, result->stdout_len, "...and no stdout");
    is_int(0, result->stderr_len, "...and no stderr");
    if (result->error == NULL)
        ok(0, "...and the right error string");
    else
        is_string("Unknown command", result->error,
                  "...and the right error string");
    remctl_result_free(result);

    return 0;
}<|MERGE_RESOLUTION|>--- conflicted
+++ resolved
@@ -61,11 +61,7 @@
     output = remctl_output(r);
     ok(output != NULL, "first output token is not null");
     if (output == NULL)
-<<<<<<< HEAD
-        ok(0, "...and has correct content");
-=======
         ok_block(4, 0, "...and has correct content");
->>>>>>> 3f512bac
     else {
         is_int(REMCTL_OUT_OUTPUT, output->type, "...and is right type");
         is_int(12, output->length, "...and is right length");
