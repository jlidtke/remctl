--- conflicted
+++ resolved
@@ -21,11 +21,7 @@
 main(void)
 {
     struct confline confline = {
-<<<<<<< HEAD
-        NULL, 0, NULL, NULL, NULL, NULL, NULL, 0, NULL, 0, 0, NULL
-=======
         NULL, 0, NULL, NULL, NULL, NULL, NULL, 0, NULL, 0, 0, NULL, NULL, NULL
->>>>>>> 3f512bac
     };
     const char *acls[5];
 
@@ -94,8 +90,6 @@
        "incorrect syntax");
     is_string("data/acl-bad-syntax:2: parse error\n", errors,
               "...with correct error message");
-<<<<<<< HEAD
-=======
     errors_uncapture();
 
     /* Check that file: works at the top level. */
@@ -243,7 +237,6 @@
        "PCRE");
     is_string("TEST:0: ACL scheme 'pcre' is not supported\n", errors,
               "...with not supported error");
->>>>>>> 3f512bac
     errors_uncapture();
     skip_block(5, "PCRE support not configured");
 #endif
@@ -300,206 +293,5 @@
     ok(!server_config_acl_permit(&confline, "tilde@EXAMPLE.ORG"),
        "invalid chars 3");
 
-    /* Check that file: works at the top level. */
-    acls[0] = "file:data/acl-simple";
-    acls[1] = NULL;
-    ok(server_config_acl_permit(&confline, "rra@example.org"),
-       "file: success");
-    ok(!server_config_acl_permit(&confline, "rra@EXAMPLE.ORG"),
-       "file: failure");
-
-    /* Check that include syntax works. */
-    ok(server_config_acl_permit(&confline, "incfile@EXAMPLE.ORG"),
-       "include 1");
-    ok(server_config_acl_permit(&confline, "incfdir@EXAMPLE.ORG"),
-       "include 2");
-    ok(server_config_acl_permit(&confline, "explicit@EXAMPLE.COM"),
-       "include 3");
-    ok(server_config_acl_permit(&confline, "direct@EXAMPLE.COM"),
-       "include 4");
-    ok(server_config_acl_permit(&confline, "good@EXAMPLE.ORG"),
-       "include 5");
-    ok(!server_config_acl_permit(&confline, "evil@EXAMPLE.ORG"),
-       "include failure");
-
-    /* Check that princ: works at the top level. */
-    acls[0] = "princ:direct@EXAMPLE.NET";
-    ok(server_config_acl_permit(&confline, "direct@EXAMPLE.NET"),
-       "princ: success");
-    ok(!server_config_acl_permit(&confline, "wrong@EXAMPLE.NET"),
-       "princ: failure");
-
-    /* Check that deny: works at the top level. */
-    acls[0] = "deny:princ:evil@EXAMPLE.NET";
-    acls[1] = "princ:good@EXAMPLE.NET";
-    acls[2] = "princ:evil@EXAMPLE.NET";
-    acls[3] = NULL;
-    ok(server_config_acl_permit(&confline, "good@EXAMPLE.NET"),
-       "deny: success");
-    ok(!server_config_acl_permit(&confline, "evil@EXAMPLE.NET"),
-       "deny: failure");
-
-    /* And make sure deny interacts correctly with files. */
-    acls[0] = "data/acl-simple";
-    acls[1] = "princ:evil@EXAMPLE.NET";
-    acls[2] = NULL;
-    ok(!server_config_acl_permit(&confline, "evil@EXAMPLE.NET"),
-       "deny in file beats later princ");
-    acls[0] = "deny:princ:rra@example.org";
-    acls[1] = "data/acl-simple";
-    ok(!server_config_acl_permit(&confline, "rra@example.org"),
-       "deny overrides later file");
-
-    /*
-     * Ensure deny never affirmatively grants access, so deny:deny: matches
-     * nothing.
-     */
-    acls[0] = "deny:deny:princ:rra@example.org";
-    acls[1] = "data/acl-simple";
-    ok(server_config_acl_permit(&confline, "rra@example.org"),
-       "deny:deny does nothing");
-    ok(server_config_acl_permit(&confline, "rra@EXAMPLE.COM"),
-       "deny:deny doesn't break anything");
-
-    /*
-     * Denying a file denies anything that would match the file, and nothing
-     * that wouldn't, including due to an embedded deny.
-     */
-    acls[0] = "deny:file:data/acl-simple";
-    acls[1] = "princ:explicit@EXAMPLE.COM";
-    acls[2] = "princ:evil@EXAMPLE.ORG";
-    acls[3] = "princ:evil@EXAMPLE.NET";
-    acls[4] = NULL;
-    ok(!server_config_acl_permit(&confline, "explicit@EXAMPLE.COM"),
-       "deny of a file works");
-    ok(server_config_acl_permit(&confline, "evil@EXAMPLE.ORG"),
-       "...and doesn't break anything");
-    ok(server_config_acl_permit(&confline, "evil@EXAMPLE.NET"),
-       "...and deny inside a denied file is ignored");
-
-    /* Check for an invalid ACL scheme. */
-    acls[0] = "ihateyou:verymuch";
-    acls[1] = "data/acls/valid";
-    errors_capture();
-    ok(!server_config_acl_permit(&confline, "test@EXAMPLE.COM"),
-       "invalid ACL scheme");
-    is_string("TEST:0: invalid ACL scheme 'ihateyou'\n", errors,
-              "...with correct error");
-    errors_uncapture();
-
-    /*
-     * Check GPUT ACLs, or make sure they behave sanely when GPUT support is
-     * not compiled.
-     */
-    server_config_set_gput_file((char *) "data/gput");
-    acls[0] = "gput:test";
-    acls[1] = NULL;
-#ifdef HAVE_GPUT
-    ok(server_config_acl_permit(&confline, "priv@EXAMPLE.ORG"), "GPUT 1");
-    ok(!server_config_acl_permit(&confline, "nonpriv@EXAMPLE.ORG"), "GPUT 2");
-    ok(!server_config_acl_permit(&confline, "priv@EXAMPLE.NET"), "GPUT 3");
-    acls[0] = "gput:test[%@EXAMPLE.NET]";
-    ok(server_config_acl_permit(&confline, "priv@EXAMPLE.NET"),
-       "GPUT with transform 1");
-    ok(!server_config_acl_permit(&confline, "nonpriv@EXAMPLE.NET"),
-       "GPUT with transform 2");
-    ok(!server_config_acl_permit(&confline, "priv@EXAMPLE.ORG"),
-       "GPUT with transform 3");
-#else
-    errors_capture();
-    ok(!server_config_acl_permit(&confline, "priv@EXAMPLE.ORG"), "GPUT");
-    is_string("TEST:0: ACL scheme 'gput' is not supported\n", errors,
-              "...with not supported error");
-    errors_uncapture();
-    skip_block(4, "GPUT support not configured");
-#endif
-	
-    /*
-     * Check PCRE ACLs, or make sure they behave as they should when not
-     * supported.
-     */
-    acls[0] = "deny:pcre:host/foo.+\\.org@EXAMPLE\\.ORG";
-    acls[1] = "pcre:host/.+\\.org@EXAMPLE\\.ORG";
-    acls[2] = NULL;
-#ifdef HAVE_PCRE
-    ok(server_config_acl_permit(&confline, "host/bar.org@EXAMPLE.ORG"),
-       "PCRE 1");
-    ok(!server_config_acl_permit(&confline, "host/foobar.org@EXAMPLE.ORG"),
-       "PCRE 2");
-    ok(!server_config_acl_permit(&confline, "host/baz.org@EXAMPLE.NET"),
-       "PCRE 3");
-    ok(!server_config_acl_permit(&confline, "host/.org@EXAMPLE.ORG"),
-       "PCRE 4 (plus operator)");
-    ok(!server_config_acl_permit(&confline, "host/seaorg@EXAMPLE.ORG"),
-       "PCRE 5 (escaped period)");
-    acls[1] = "pcre:+host/.*";
-    errors_capture();
-    ok(!server_config_acl_permit(&confline, "host/bar.org@EXAMPLE.ORG"),
-       "PCRE invalid regex");
-    is_string("TEST:0: compilation of regex '+host/.*' failed around 0\n",
-              errors, "...with invalid regex error");
-    errors_uncapture();
-#else
-    errors_capture();
-    ok(!server_config_acl_permit(&confline, "host/foobar.org@EXAMPLE.ORG"),
-       "PCRE");
-    is_string("TEST:0: ACL scheme 'pcre' is not supported\n", errors,
-              "...with not supported error");
-    errors_uncapture();
-    skip_block(5, "PCRE support not configured");
-#endif
-
-    /*
-     * Check POSIX regex ACLs, or make sure they behave as they should when
-     * not supported.
-     */
-    acls[0] = "deny:regex:host/foo.*\\.org@EXAMPLE\\.ORG";
-    acls[1] = "regex:host/.*\\.org@EXAMPLE\\.ORG";
-    acls[2] = NULL;
-#ifdef HAVE_REGCOMP
-    ok(server_config_acl_permit(&confline, "host/bar.org@EXAMPLE.ORG"),
-       "regex 1");
-    ok(!server_config_acl_permit(&confline, "host/foobar.org@EXAMPLE.ORG"),
-       "regex 2");
-    ok(!server_config_acl_permit(&confline, "host/baz.org@EXAMPLE.NET"),
-       "regex 3");
-    ok(server_config_acl_permit(&confline, "host/.org@EXAMPLE.ORG"),
-       "regex 4");
-    ok(!server_config_acl_permit(&confline, "host/seaorg@EXAMPLE.ORG"),
-       "regex 5 (escaped period)");
-    acls[1] = "regex:*host/.*";
-    errors_capture();
-    ok(!server_config_acl_permit(&confline, "host/bar.org@EXAMPLE.ORG"),
-       "regex invalid regex");
-    ok(strncmp(errors, "TEST:0: compilation of regex '*host/.*' failed:",
-               strlen("TEST:0: compilation of regex '*host/.*' failed:")) == 0,
-       "...with invalid regex error");
-    errors_uncapture();
-#else
-    errors_capture();
-    ok(!server_config_acl_permit(&confline, "host/foobar.org@EXAMPLE.ORG"),
-       "regex");
-    is_string("TEST:0: ACL scheme 'regex' is not supported\n", errors,
-              "...with not supported error");
-    errors_uncapture();
-    skip_block(5, "regex support not available");
-#endif
-
-    /* Test for valid characters in ACL files. */
-    acls[0] = "file:data/acls";
-    acls[1] = NULL;
-    ok(server_config_acl_permit(&confline, "upcase@EXAMPLE.ORG"),
-       "valid chars 1");
-    ok(server_config_acl_permit(&confline, "test@EXAMPLE.COM"),
-       "valid chars 2");
-    ok(server_config_acl_permit(&confline, "test2@EXAMPLE.COM"),
-       "valid chars 3");
-    ok(!server_config_acl_permit(&confline, "hash@EXAMPLE.ORG"),
-       "invalid chars 1");
-    ok(!server_config_acl_permit(&confline, "period@EXAMPLE.ORG"),
-       "invalid chars 2");
-    ok(!server_config_acl_permit(&confline, "tilde@EXAMPLE.ORG"),
-       "invalid chars 3");
-
     return 0;
 }