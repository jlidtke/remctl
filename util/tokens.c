--- conflicted
+++ resolved
@@ -34,18 +34,12 @@
 map_socket_error(int err)
 {
     switch (err) {
-<<<<<<< HEAD
-    case EPIPE:     return TOKEN_FAIL_EOF;
-    case ETIMEDOUT: return TOKEN_FAIL_TIMEOUT;
-    default:        return TOKEN_FAIL_SOCKET;
-=======
     case EPIPE:      return TOKEN_FAIL_EOF;
 #ifdef ECONNRESET
     case ECONNRESET: return TOKEN_FAIL_EOF;
 #endif
     case ETIMEDOUT:  return TOKEN_FAIL_TIMEOUT;
     default:         return TOKEN_FAIL_SOCKET;
->>>>>>> 3f512bac
     }
 }
 
