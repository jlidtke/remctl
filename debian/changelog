<<<<<<< HEAD
remctl (3.1-1~bpo60+1) squeeze-backports; urgency=low

  * Backport to squeeze.
  * Remove dependency and use of dh-autoreconf and use the upstream build
    system, since the version in stable is quite old.
  * Remove multiarch support.

 -- Russ Allbery <rra@debian.org>  Thu, 22 Mar 2012 09:52:23 -0700
=======
remctl (3.4-1) experimental; urgency=low

  * New upstream release.
    - New C APIs for establishing a remctl connection given a sockaddr, a
      list of struct addrinfo, or an already open socket.
    - New Net::Remctl::Backend Perl module to aid writing remctl backend
      scripts.
    - Remove all prototypes from Net::Remctl functions.
    - Return an error if an empty command is passed to remctl_command.

 -- Russ Allbery <rra@debian.org>  Tue, 26 Mar 2013 13:19:58 -0700

remctl (3.3-1) experimental; urgency=low

  * New upstream release.
    - Fix a file descriptor leak when checking ACL files.
    - Fix memory leaks in remctld and libremctl.
    - Don't create the PID file in remctld until the network socket is set
      up and listening.
    - Remove prototypes from the Perl remctl() function to allow passing
      in parameters via an array.
  * Use xz compression for the Debian binary packages.
  * Update to standards version 3.9.4.
    - Add branch information to Vcs-Git.

 -- Russ Allbery <rra@debian.org>  Tue, 25 Sep 2012 21:34:43 -0700

remctl (3.2-3) unstable; urgency=low

  * Cherry-pick upstream fix to flags passed to open() when creating
    sentinel files in the test suite.  Hopefully fixes FTBFS on Hurd.

 -- Russ Allbery <rra@debian.org>  Thu, 28 Jun 2012 13:57:28 -0700

remctl (3.2-2) unstable; urgency=low

  * Cherry-pick upstream fix to add proper dependencies on libremctl.la to
    the build rules for other language bindings.  This should fix
    occasional FTBFS problems with parallel builds.  Thanks, Aaron
    M. Ucko.  (Closes: #679307)

 -- Russ Allbery <rra@debian.org>  Wed, 27 Jun 2012 16:32:57 -0700

remctl (3.2-1) unstable; urgency=low

  * New upstream release.
    - If remctld receives a help command with no arguments and no help
      command is explicitly defined, it will look for commands to which
      the current user has access and for which the summary option is set
      and run them with the argument given by the summary option,
      collecting the output and sending it back to the client.
    - If remctld receives a help command with one or two arguments and a
      command entry exists matching those arguments, the user has access
      to run it, and the help option is set, the command is run with the
      help option as the subcommand.
    - Always close the server's connection to the client on low-level
      network and GSS-API errors.
    - Fix remctld segfault when the configuration does not define any
      commands.
  * Update Ruby extension packaging for the new Ruby standard.  The
    ruby-remctl package replaces all libremctl-ruby* packages, which are
    now transitional packages to ease the upgrade.  The Ruby extension is
    now installed in the vendor_ruby directory and the modules for all
    supported Ruby versions are included in the same package.
  * Switch to xz compression for the upstream and Debian tarballs.
  * Move single-debian-patch to local-options and patch-header to
    local-patch-header so that they only apply to the packages I build and
    NMUs get regular version-numbered patches.
  * Enable parallel builds.
  * Mark libremctl-dev Multi-Arch: same and remctl-client and
    remctl-server Multi-Arch: foreign.
  * Convert debian/copyright to copyright-format 1.0.
  * Update standards version to 3.9.3 (no changes required).

 -- Russ Allbery <rra@debian.org>  Tue, 19 Jun 2012 20:19:03 -0700
>>>>>>> 62cf6d5e

remctl (3.1-1) unstable; urgency=low

  * New upstream release.
    - New remctl_set_timeout function and corresponding API in all the
      language bindings to set a timeout on all further network operations
      on that client connection.
    - remctld supports a user configuration option to run a program as a
      specific user (with supplemental groups).
    - remctld's timeout is now one hour between messages instead of a
      total limit of one hour for the connection.
    - PHP's remctl_output no longer warns on failure.
    - Python's _remctl.remctl_output returns an empty tuple on error.
    - Fix error reporting for non-blocking connect.

 -- Russ Allbery <rra@debian.org>  Wed, 29 Feb 2012 13:14:14 -0800

remctl (3.0-6) unstable; urgency=low

  * Patch the upstream build system to provide more hooks for Perl and
    Python builds and make use of them, removing all the complexity in
    debian/rules to selectively rebuild parts of the source.  As a side
    effect, fix application of the hardening flags to all of the
    interpretor modules.
  * Use dh-autoreconf to rebuild the Autotools build system, and link with
    --as-needed to remove the additional unnecessarily library
    dependencies for the client.  Remove the workaround of relinking the
    binary, which removed the hardening flags.
  * Pass the hardening flags into the Perl and Python module rebuilds.
  * Depend on debhelper (>= 9) now that V9 is no longer experimental and
    remove now-unneeded Lintian override.
  * Remove the special additional test run for kfreebsd-amd64.  The
    problem has been located and corrected upstream.

 -- Russ Allbery <rra@debian.org>  Sat, 04 Feb 2012 20:21:09 -0800

remctl (3.0-5) unstable; urgency=low

  * Fix the skip count for the network utility test suite, fixing a
    spurious test failure on systems without IPv6.  Patch from Felix
    Geyer.  (Closes: #654982)
  * Fix removal of build directory paths from RPATH when building the Perl
    module inside a build directory that contains regex metacharacters.

 -- Russ Allbery <rra@debian.org>  Sun, 08 Jan 2012 21:01:28 -0800

remctl (3.0-4) unstable; urgency=low

  * Disable the network timeout test for right now since kfreebsd-amd64 is
    still failing.  Add some additional debugging and run the test with
    full output for now so that this test can hopefully be reinstated in a
    later version.

 -- Russ Allbery <rra@debian.org>  Wed, 02 Nov 2011 19:21:14 -0700

remctl (3.0-3) unstable; urgency=low

  * Further test suite fixes for kfreebsd: Skip network timeout tests if a
    short listen queue doesn't cause any connections to fail, and fix the
    bounds handling when closing open sockets if all connections
    succeeded.  (Closes: #647254)

 -- Russ Allbery <rra@debian.org>  Wed, 02 Nov 2011 12:47:06 -0700

remctl (3.0-2) unstable; urgency=low

  * Allow for different networking behavior seen on kfreebsd systems in
    the test suite.  (Closes: #647254)
    - FreeBSD kernel refuses connections after listen queue exhaustion.
    - getaddrinfo may return other errors on invalid host lookups.

 -- Russ Allbery <rra@debian.org>  Tue, 01 Nov 2011 21:07:03 -0700

remctl (3.0-1) unstable; urgency=low

  * New upstream release.
    - New protocol version 3, adding a NOOP command.
    - More consistent and formal handling of continuation commands.
    - The server no longer closes the connection after version or error
      replies.
    - Add new remctl_set_source_ip function to set the source IP address
      for outgoing client connections.
    - Add new -b option to remctl command-line client to set source IP.
    - Add new remctl_set_ccache function to specify the credential store
      to use for GSS-API authentication.
    - Fix a client memory leak on remctl_close.
    - Send QUIT to the server when reopening a remctl object.
  * Convert libremctl to multiarch.
  * Update to (experimental) debhelper compatibility level V9.
    - Add Pre-Depends: ${misc:Pre-Depends} to libremctl1.
    - Use dpkg-buildflags to set CFLAGS.
    - Enable bindnow hardening.  Leave pie off for right now.
    - Add Lintian override for using an experimental debhelper level.
  * Update Python packaging to use dh_python2.
    - Add XS-Python-Version to debian/control.
    - Add python2 debhelper add-on to debian/rules.
    - Remove build dependency on python-support.

 -- Russ Allbery <rra@debian.org>  Mon, 31 Oct 2011 18:05:11 -0700

remctl (2.18-1) unstable; urgency=low

  * New upstream release.
    - Fix uninitialized variable in remctld standalone server.

 -- Russ Allbery <rra@debian.org>  Tue, 31 May 2011 17:10:09 -0700

remctl (2.17-1) unstable; urgency=low

  * New upstream release.
    - Fix return object construction in the Python simple bindings.
    - Support -b option in remctld to set the bind address.
    - Support IPv6 in remctld when run stand-alone.
    - Add a pkg-config configuration file for libremctl.
    - Set PHP extension test to be noninteractive.
    - Initialize sockaddr structs more correctly.
  * Remove Conflicts/Replaces referring to versions older than oldstable.
  * Update standards version to 3.9.2 (no changes required).

 -- Russ Allbery <rra@debian.org>  Tue, 31 May 2011 15:40:02 -0700

remctl (2.16-2) unstable; urgency=low

  * Skip the getaddrinfo invalid host test if foo.invalid resolves using
    gethostbyname.  This hopefully works around build issues on kFreeBSD.
    (See #626047)
  * Update network utility library from rra-c-util 3.4 to fix problems
    with the test suite on hosts that bind IPv4 addresses when binding
    IPv6 addresses by default.

 -- Russ Allbery <rra@debian.org>  Tue, 10 May 2011 20:53:25 -0700

remctl (2.16-1) unstable; urgency=low

  * New upstream release.
    - Add Ruby bindings (install libremctl-ruby).
    - Add support for PCRE and regex ACLs in the remctl server.
    - remctld now sets REMCTL_COMMAND to the command run.
  * Use dh_gencontrol -- -V to pass the PHP version substvar instead of
    writing it to the substvars file.
  * Switch to 3.0 (quilt) source format.  Force a single Debian patch and
    include a custom patch header explaining that it is a rollup of any
    fixes cherry-picked from upstream and breaking those patches out
    separately would be work for no gain.

 -- Russ Allbery <rra@debian.org>  Sun, 02 May 2010 18:13:50 -0700

remctl (2.15-3) unstable; urgency=low

  * Make use of the new Makefile variables in the upstream 2.15 release to
    control the Python installation and test suite.  Hopefully fixes
    installation with Python 2.6 as the default.  (Closes: #571509)
  * Fix the PHP tests to work properly with PHP 5.3, which no longer
    passes environment variables through to the running test programs.
  * Downgrade the libremctl-dev dependency on libkrb5-dev to suggests
    since it's only required for static linking.
  * Fix a spelling error in the Net::Remctl man page.
  * Update standards version to 3.8.4 (no changes required).

 -- Russ Allbery <rra@debian.org>  Thu, 25 Feb 2010 18:06:48 -0800

remctl (2.15-2) unstable; urgency=low

  * Do not add php5 as an alternative to the phpapi dependency in
    php5-remctl, fixing problems with the upcoming PHP 5.3 transition.
    Thanks, Raphael Geissert.  (Closes: #566300)

 -- Russ Allbery <rra@debian.org>  Fri, 22 Jan 2010 11:21:37 -0800

remctl (2.15-1) unstable; urgency=low

  * New upstream release.
    - Allow the subcommand to be omitted on the remctl command line.
    - New special keyword EMPTY in remctld configuration.
    - Allow use of ALL for the command in the remctld configuration.
    - Fix read of uninitialized memory when parsing ACL files.
  * Fix debian/rules logic for forcing Python module tests to be run using
    the default version of Python.

 -- Russ Allbery <rra@debian.org>  Sun, 29 Nov 2009 18:51:38 -0800

remctl (2.14-4) unstable; urgency=low

  * Add --install-layout=deb to the Python setup.py install commands to
    support Python 2.6.
  * Add php5-cli to the build dependencies so that the test suite is run.
  * Update to debhelper compatibility level V7.
    - Use debhelper rule minimization with overrides.
    - Skip the test suite if nocheck is set in DEB_BUILD_OPTIONS.
    - Let dh_install handle installation of remctl.conf.
    - Add ${misc:Depends} to all dependencies.
  * Apply a build-time fix to the upstream Makefile to only use the Python
    build directory for the default version of Python.  This is required
    now that make check is run after building Python modules for all
    supported versions.
  * Use the right optimization and warning flags when relinking libremctl.

 -- Russ Allbery <rra@debian.org>  Thu, 27 Aug 2009 19:28:16 -0700

remctl (2.14-3) unstable; urgency=low

  * Stop including the protocol documentation in remctl-server.  Add a
    pointer to the remctl-client package for protocol documentation in
    remctl-server's README.Debian.
  * Add a doc-base registration file for the remctl protocol specification
    in remctl-client.
  * Do not install the libremctl.la file.  Libtool *.la files force other
    packages using Libtool to declare excessive library dependencies.
  * Add an explicit build-dependency on Perl.  It was being pulled in by
    other build dependencies, but this is more correct.
  * Update standards version to 3.8.3 (no changes required).

 -- Russ Allbery <rra@debian.org>  Mon, 24 Aug 2009 16:12:57 -0700

remctl (2.14-2) unstable; urgency=low

  * Fix test suite behavior when IPv6 support is available in the library
    but disabled in the kernel.  Thanks, Peter 'p2' De Schrijver.
    (Closes: #530573)
  * Change php5-remctl's section to php to match override.

 -- Russ Allbery <rra@debian.org>  Mon, 08 Jun 2009 00:21:09 -0700

remctl (2.14-1) unstable; urgency=low

  * New upstream release.
    - remctld can be configured to pass an argument on standard input.
    - Arguments passed on standard input may now contain nuls.
    - remctld logging now replaces unprintable characters.
    - "command" and "subcommand" are now used instead of "type" and
      "service" in all documentation of remctl commands.
    - Better diagnosis of nul characters in command arguments.
    - Plug several memory leaks in the remctld server.
  * Allow php5 as an alternative for the phpapi dependency to avoid a
    Lintian warning (although I'm not sure this change is correct and need
    to investigate further later).
  * Update standards version to 3.8.1 (no changes required).

 -- Russ Allbery <rra@debian.org>  Fri, 22 May 2009 16:20:45 -0700

remctl (2.13-3) unstable; urgency=low

  * Upload to unstable.

 -- Russ Allbery <rra@debian.org>  Mon, 16 Feb 2009 20:13:34 -0800

remctl (2.13-2) experimental; urgency=low

  * Call open() with the correct arguments when creating a sentinel file
    in the test suite.  (LP: #307326)

 -- Russ Allbery <rra@debian.org>  Thu, 11 Dec 2008 19:30:14 -0800

remctl (2.13-1) experimental; urgency=low

  * New upstream release.
    - New PHP PECL bindings for libremctl (php5-remctl).
    - New Python remctl extension (python-remctl).
    - Add support for ACL methods to the remctld server.
    - Add the deny ACL method to reject authentication by certain users.
    - Add the princ ACL method, allowing direct specification of
      particular principals in the main configuration file.
    - When processing the include of a directory for configuration or ACL
      files, limit the files included to characters in [a-zA-Z0-9_-] to
      avoid editor temporary files.  (Closes: #479481)
  * On new installations of remctl-server, add the inetd.conf line with
    the symbolic protocol name rather than the port number.  Depend on a
    new enough version of netbase.  Remove that line in prerm.
  * Add Vcs-Git and Vcs-Browser control fields.
  * Update standards version to 3.8.0 (no changes required).

 -- Russ Allbery <rra@debian.org>  Fri, 14 Nov 2008 18:27:14 -0800

remctl (2.12-1) unstable; urgency=low

  * New upstream release.
    - Allow the GSS-API library to do hostname canonicalization if no
      server principal was specified in the client.
    - Document the client's choice of default server principal.
    - Fix an exit rather than error in the client library after an out of
      memory error.
    - Close file descriptors in the server when spawning children.
    - Fix Perl API interface for requesting the default principal.
    - Fix test suite failure when DNS lookups fail.  Thanks, Lucas
      Nussbaum.  (Closes: #467590)
  * Use touch $@ to create stamp files.
  * Rewrite debian/copyright based on the upstream LICENSE file.
  * Bump the watch version to 3.

 -- Russ Allbery <rra@debian.org>  Fri, 04 Apr 2008 22:24:07 -0700

remctl (2.11-3) unstable; urgency=low

  * Add the correct Perl dependencies for libnet-remctl-perl.
  * Really rebuild the Perl module to remove an unnecessary libgssapi_krb5
    dependency.
  * Update standards version to 3.7.3 (no changes required).

 -- Russ Allbery <rra@debian.org>  Mon, 28 Jan 2008 11:26:27 -0800

remctl (2.11-2) unstable; urgency=low

  * Create a symbols file for libremctl1 and tighten build dependencies
    accordingly.

 -- Russ Allbery <rra@debian.org>  Tue, 20 Nov 2007 13:41:16 -0800

remctl (2.11-1) unstable; urgency=low

  * New upstream release.
    - Default to IANA-assigned port 4373.
    - Fall back to old 4444 port on client connections.
    - Fix remctld segfault when given a command with no service.
    - Improve remctld man page.
  * Change the port number when creating the initial inetd.conf entry.
  * Remove inetd.conf entries for both 4444 and 4373 on package removal.
  * Move Homepage pseudo-headers to a proper control header now that dpkg
    supports this.

 -- Russ Allbery <rra@debian.org>  Sun, 11 Nov 2007 13:28:28 -0800

remctl (2.10-1) unstable; urgency=low

  * New upstream release.
    - Fix server crash when client sends too many arguments.
    - Request sequence protection, don't require replay protection.
    - Standalone remctld removes PID file and handles signals.
    - Standalone remctld re-reads config on SIGHUP.
    - Standalone remctld doesn't exit after an hour.
    - libremctl now uses symbol versioning.
    - Allow port and principal to be omitted in Net::Remctl::open.
    - Documentation fixes for Net::Remctl.
    - Check for MIT GSS-API library first to avoid UMich libgssapi.
  * Allow inet-superserver to satisfy the update-inetd requirement.
  * Move tcpd to Recommends for remctld.  It's used by the default
    inetd.conf line but isn't strictly required.
  * Stop including the Java client as an example; it's no longer just a
    few files.  Refer the curious to the source package in remctl-client's
    README.Debian.

 -- Russ Allbery <rra@debian.org>  Sun, 26 Aug 2007 13:39:22 -0700

remctl (2.9-1) unstable; urgency=low

  * New upstream release.
    - Fix error handling bug when a client network connection fails.
    - Add C API man pages.
    - Fix several documentation errors in the Net::Remctl module.
  * Use DESTDIR in the install target in debian/rules rather than
    resetting prefix now that the Perl module installation also supports
    it.
  * Run dh_fixperms before dh_strip so that Perl modules are properly
    stripped.

 -- Russ Allbery <rra@debian.org>  Fri, 29 Jun 2007 17:04:34 -0700

remctl (2.8-1) unstable; urgency=low

  * New upstream release.
    - New libnet-remctl-perl package with the Perl libremctl bindings.
    - Fix null pointer dereferences in remctl call on errors.
    - Fork for each connection in stand-alone mode.
    - Background by default in stand-alone mode (-F to disable).
    - New remctld -k option to use a non-default keytab.
    - remctld exits properly if it can't parse its configuration file.
    - Fix GSS-API memory free calls in some error cases.
    - Library now properly supports default ports and principals.
  * Use ${binary:Version} instead of ${Source-Version} in debian/control.
  * libremctl-dev contains no binaries with shared library dependencies
    and never will, so drop ${shlibs:Depends} from its control entry to
    avoid a warning.

 -- Russ Allbery <rra@debian.org>  Wed, 27 Jun 2007 18:07:25 -0700

remctl (2.7-2) unstable; urgency=low

  * remctl-server now depends on update-inetd directly and recommends
    openbsd-inetd | inet-superserver, since it will run without inetd but
    calls update-inetd in its postinst.
  * Remove the remctl transitional package now that etch is released.
  * Support reconfigure in the remctl-server postinst.
  * Don't fail on unknown arguments to maintainer scripts.
  * Add build-arch and build-indep targets, just in case.
  * Update debhelper compatibility level to V5.

 -- Russ Allbery <rra@debian.org>  Fri, 13 Apr 2007 08:52:30 -0700

remctl (2.7-1) unstable; urgency=low

  * New upstream release.
    - remctld considers a command complete when it exits rather than
      waiting for standard output and error to be closed.
    - Properly canonicalize the remote host in the command-line client.
    - Fix protocol errors with commands larger than the token size.
    - Fix memory and file descriptor leaks in remctld.

 -- Russ Allbery <rra@debian.org>  Sun, 25 Mar 2007 17:17:00 -0700

remctl (2.6-2) unstable; urgency=low

  * libremctl-dev should depend on libremctl1.

 -- Russ Allbery <rra@debian.org>  Thu,  8 Mar 2007 20:10:16 -0800

remctl (2.6-1) unstable; urgency=high

  * Urgency high for security fix.
  * New upstream release.
    - Treat non-existant ACLs as authorization failure, not success.

 -- Russ Allbery <rra@debian.org>  Sat,  3 Feb 2007 22:55:04 -0800

remctl (2.5-1) unstable; urgency=low

  * New upstream release.
    - The remctl client library now supports arbitrarily large commands
      transparently, at the cost of some memory consumption on the client
      and server.
    - Commands are run with stdin open to /dev/null rather than closed.
    - Clean up memory leaks and more strictly check command input.
    - Clean up handling of token size limits.
  * Update copyright statement and dates.

 -- Russ Allbery <rra@debian.org>  Sat,  3 Feb 2007 21:02:25 -0800

remctl (2.4-1) unstable; urgency=low

  * New upstream release.
    - IPv6 support.
    - Correctly check for network errors when sending tokens.
    - Print a newline after error messages in the command-line client.
    - Return better error messages for too many arguments.

 -- Russ Allbery <rra@debian.org>  Wed, 17 Jan 2007 11:55:32 -0800

remctl (2.3-1) unstable; urgency=low

  * New upstream release.
    - Increase the maximum number of arguments the server will accept for
      a command to 4096 from 64.
    - Add the -S flag to remctld for testing.
    - Document the exit status of remctl.
  * Relink remctl after building to eliminte the unneceesary dependencies
    on the Kerberos libraries.

 -- Russ Allbery <rra@debian.org>  Wed,  6 Dec 2006 20:07:14 -0800

remctl (2.2-1) unstable; urgency=low

  * New upstream release.
    - Work around an interaction between glibc headers and gcc 4.1 that
      produces compilation errors when calling wait W* macros on int
      members of const structs.  Thanks to Martin Michlmayr for the report
      and analysis.  (Closes: #386438)
    - Better type safety in printf on 64-bit systems.

 -- Russ Allbery <rra@debian.org>  Fri,  8 Sep 2006 14:18:05 -0700

remctl (2.1-1) unstable; urgency=low

  * New upstream release.
    - Now sets REMOTE_USER, REMOTE_ADDR, and REMOTE_HOST for commands run
      by remctld in addition to REMUSER.
    - No longer sets SCPRINCIPAL.
  * Copy the upstream examples/remctl.conf instead of supplying our own.
  * Remove unnecessary comments about the behavior of dh_installdeb from
    the maintainer scripts.

 -- Russ Allbery <rra@debian.org>  Tue, 22 Aug 2006 16:13:30 -0700

remctl (2.0-2) unstable; urgency=low

  * The development package for MIT Kerberos is libkrb5-dev, not
    libkrb53-dev.  Thanks, Luk Claes.  (Closes: #383136)

 -- Russ Allbery <rra@debian.org>  Tue, 15 Aug 2006 09:04:44 -0700

remctl (2.0-1) unstable; urgency=low

  * New upstream release.
    - New version 2 protocol with automatic down-negotiation to the old
      protocol for backward compatibility.  Supports streaming output from
      the server, distinguishing between output streams, and persistant
      connections.
    - Don't consider inclusion of empty directories in a configuration
      file an error.
    - New protocol documentation.
  * Use a better way to optionally run make distclean.
  * Always pass the system type into configure.
  * Update standards version to 3.7.2 (no changes required).

 -- Russ Allbery <rra@debian.org>  Wed,  9 Aug 2006 09:38:55 -0700

remctl (1.12-2) unstable; urgency=low

  * Don't assume "rule: export VARIABLE=value" works in debian/rules;
    instead, export the variable separate from the rule-specific setting.
    The make on at least one of the buildds didn't like this construct.

 -- Russ Allbery <rra@debian.org>  Sun,  1 Jan 2006 23:25:59 -0800

remctl (1.12-1) unstable; urgency=low

  * New upstream release.
    - Fix memory initialization bug in remctld configuration parsing.
  * Use DH_OPTIONS in debian/rules to avoid -i and -a clutter.

 -- Russ Allbery <rra@debian.org>  Sun,  1 Jan 2006 21:21:40 -0800

remctl (1.11-1) unstable; urgency=low

  * New upstream version.
    - remctl stops parsing arguments at the first non-option to make it
      easier to pass options to remote programs.
    - Include example of how to use remctl like rsh.  Thanks, Romain
      LENGLET.
    - Support include in ACL files.  (Closes: #309418)

 -- Russ Allbery <rra@debian.org>  Thu, 22 Dec 2005 16:43:59 -0800

remctl (1.10-1) unstable; urgency=low

  * New upstream version.
    - The -v verbose option is now -d (debug) for remctl and remctld.
    - Better and cleaner error reporting and logging.
    - Support linking with only the shared libraries called directly and
      relying on the shared libraries to pull in their own dependencies,
      reducing unnecessary package dependencies.
  * Build separate remctl-server and remctl-client packages (with a remctl
    transitional package for upgrades).
  * remctl-server now enables remctld by default.
  * Run remctld under tcpd and depend on tcpd.
  * Use a better method to optionally run make distclean.
  * Remove unused targets in debian/rules.
  * Use recommended indentation of Homepage link in long description.
  * Update copyright to my current format, remove the confusing clause
    about export that was removed from the upstream license, and add an
    explicit packaging copyright and license.
  * Update maintainer address.
  * Update standards version to 3.6.2 (no changes required).

 -- Russ Allbery <rra@debian.org>  Thu,  1 Dec 2005 17:26:08 -0800

remctl (1.9-1) unstable; urgency=high

  * New upstream release.
    - Fix serious bug when including directories of configuration files.

 -- Russ Allbery <rra@stanford.edu>  Tue, 10 May 2005 21:37:12 -0700

remctl (1.8-2) unstable; urgency=low

  * Depend on netbase for update-inetd.

 -- Russ Allbery <rra@stanford.edu>  Tue, 10 May 2005 18:01:01 -0700

remctl (1.8-1) unstable; urgency=low

  * New upstream release.
    - Support include and continuation lines in configuration files.
    - Default configuration file location is now /etc/remctl/remctl.conf.
    - Reduce the syslog noise unless -v is used.
    - Remove the misleading export clause from the license.
  * Add postinst and prerm to add a commented-out invocation of remctld to
    inetd.conf.
  * Install a sample remctl.conf in /etc/remctl that includes all
    fragments in /etc/remctl/conf.d.  Create /etc/remctl/conf.d and
    /etc/remctl/acl for the use of the local administrator.

 -- Russ Allbery <rra@stanford.edu>  Fri,  6 May 2005 08:52:37 -0700

remctl (1.7-2) unstable; urgency=low

  * Uploaded to Debian.  (Closes: #304747)
  * Use the recommended syntax for the homepage link in the description.

 -- Russ Allbery <rra@stanford.edu>  Fri, 15 Apr 2005 00:25:19 -0700

remctl (1.7-1) unstable; urgency=low

  * Initial release.

 -- Russ Allbery <rra@stanford.edu>  Wed, 23 Feb 2005 00:19:37 -0800
<|MERGE_RESOLUTION|>--- conflicted
+++ resolved
@@ -1,5 +1,4 @@
-<<<<<<< HEAD
-remctl (3.1-1~bpo60+1) squeeze-backports; urgency=low
+remctl (3.4-1~bpo60+1) UNRELEASED; urgency=low
 
   * Backport to squeeze.
   * Remove dependency and use of dh-autoreconf and use the upstream build
@@ -7,7 +6,7 @@
   * Remove multiarch support.
 
  -- Russ Allbery <rra@debian.org>  Thu, 22 Mar 2012 09:52:23 -0700
-=======
+
 remctl (3.4-1) experimental; urgency=low
 
   * New upstream release.
@@ -83,7 +82,6 @@
   * Update standards version to 3.9.3 (no changes required).
 
  -- Russ Allbery <rra@debian.org>  Tue, 19 Jun 2012 20:19:03 -0700
->>>>>>> 62cf6d5e
 
 remctl (3.1-1) unstable; urgency=low
 
