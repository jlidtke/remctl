--- conflicted
+++ resolved
@@ -1,11 +1,10 @@
-<<<<<<< HEAD
-remctl (3.8-1~bpo70+1) wheezy-backports; urgency=low
+remctl (3.9-1~bpo70+1) wheezy-backports; urgency=low
 
   * Backport to wheezy.
   * Restore Ruby 1.8 build and drop Ruby 2.0 build.
 
- -- Russ Allbery <rra@debian.org>  Fri, 28 Feb 2014 12:30:31 -0800
-=======
+ -- Russ Allbery <rra@debian.org>  Sun, 13 Jul 2014 22:04:12 -0700
+
 remctl (3.9-1) unstable; urgency=medium
 
   * New upstream release.
@@ -57,7 +56,6 @@
   * Add a Lintian override for the dual-licensed protocol specification.
 
  -- Russ Allbery <rra@debian.org>  Tue, 08 Apr 2014 19:34:24 -0700
->>>>>>> bfb2fda3
 
 remctl (3.8-1) unstable; urgency=medium
 
