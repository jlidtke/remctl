/*
 * Run a set of tests, reporting results.
 *
 * Usage:
 *
 *      runtests [-b <build-dir>] [-s <source-dir>] <test-list>
 *      runtests -o [-b <build-dir>] [-s <source-dir>] <test>
 *
 * In the first case, expects a list of executables located in the given file,
 * one line per executable.  For each one, runs it as part of a test suite,
 * reporting results.  Test output should start with a line containing the
 * number of tests (numbered from 1 to this number), optionally preceded by
 * "1..", although that line may be given anywhere in the output.  Each
 * additional line should be in the following format:
 *
 *      ok <number>
 *      not ok <number>
 *      ok <number> # skip
 *      not ok <number> # todo
 *
 * where <number> is the number of the test.  An optional comment is permitted
 * after the number if preceded by whitespace.  ok indicates success, not ok
 * indicates failure.  "# skip" and "# todo" are a special cases of a comment,
 * and must start with exactly that formatting.  They indicate the test was
 * skipped for some reason (maybe because it doesn't apply to this platform)
 * or is testing something known to currently fail.  The text following either
 * "# skip" or "# todo" and whitespace is the reason.
 *
 * As a special case, the first line of the output may be in the form:
 *
 *      1..0 # skip some reason
 *
 * which indicates that this entire test case should be skipped and gives a
 * reason.
 *
 * Any other lines are ignored, although for compliance with the TAP protocol
 * all lines other than the ones in the above format should be sent to
 * standard error rather than standard output and start with #.
 *
 * This is a subset of TAP as documented in Test::Harness::TAP or
 * TAP::Parser::Grammar, which comes with Perl.
 *
 * If the -o option is given, instead run a single test and display all of its
 * output.  This is intended for use with failing tests so that the person
 * running the test suite can get more details about what failed.
 *
 * If built with the C preprocessor symbols SOURCE and BUILD defined, C TAP
 * Harness will export those values in the environment so that tests can find
 * the source and build directory and will look for tests under both
 * directories.  These paths can also be set with the -b and -s command-line
 * options, which will override anything set at build time.
 *
 * Any bug reports, bug fixes, and improvements are very much welcome and
 * should be sent to the e-mail address below.  This program is part of C TAP
 * Harness <http://www.eyrie.org/~eagle/software/c-tap-harness/>.
 *
 * Copyright 2000, 2001, 2004, 2006, 2007, 2008, 2009, 2010, 2011
 *     Russ Allbery <rra@stanford.edu>
 *
 * Permission is hereby granted, free of charge, to any person obtaining a
 * copy of this software and associated documentation files (the "Software"),
 * to deal in the Software without restriction, including without limitation
 * the rights to use, copy, modify, merge, publish, distribute, sublicense,
 * and/or sell copies of the Software, and to permit persons to whom the
 * Software is furnished to do so, subject to the following conditions:
 *
 * The above copyright notice and this permission notice shall be included in
 * all copies or substantial portions of the Software.
 *
 * THE SOFTWARE IS PROVIDED "AS IS", WITHOUT WARRANTY OF ANY KIND, EXPRESS OR
 * IMPLIED, INCLUDING BUT NOT LIMITED TO THE WARRANTIES OF MERCHANTABILITY,
 * FITNESS FOR A PARTICULAR PURPOSE AND NONINFRINGEMENT.  IN NO EVENT SHALL
 * THE AUTHORS OR COPYRIGHT HOLDERS BE LIABLE FOR ANY CLAIM, DAMAGES OR OTHER
 * LIABILITY, WHETHER IN AN ACTION OF CONTRACT, TORT OR OTHERWISE, ARISING
 * FROM, OUT OF OR IN CONNECTION WITH THE SOFTWARE OR THE USE OR OTHER
 * DEALINGS IN THE SOFTWARE.
*/

/* Required for fdopen(), getopt(), and putenv(). */
<<<<<<< HEAD
#ifndef _XOPEN_SOURCE
# define _XOPEN_SOURCE 500
=======
#if defined(__STRICT_ANSI__) || defined(PEDANTIC)
# ifndef _XOPEN_SOURCE
#  define _XOPEN_SOURCE 500
# endif
>>>>>>> 3f512bac
#endif

#include <ctype.h>
#include <errno.h>
#include <fcntl.h>
#include <stdarg.h>
#include <stdio.h>
#include <stdlib.h>
#include <string.h>
#include <strings.h>
#include <sys/stat.h>
#include <sys/time.h>
#include <sys/types.h>
#include <sys/wait.h>
#include <time.h>
#include <unistd.h>

/* sys/time.h must be included before sys/resource.h on some platforms. */
#include <sys/resource.h>

/* AIX doesn't have WCOREDUMP. */
#ifndef WCOREDUMP
# define WCOREDUMP(status)      ((unsigned)(status) & 0x80)
#endif

/*
 * The source and build versions of the tests directory.  This is used to set
 * the SOURCE and BUILD environment variables and find test programs, if set.
 * Normally, this should be set as part of the build process to the test
 * subdirectories of $(abs_top_srcdir) and $(abs_top_builddir) respectively.
 */
#ifndef SOURCE
# define SOURCE NULL
#endif
#ifndef BUILD
# define BUILD NULL
#endif

/* Test status codes. */
enum test_status {
    TEST_FAIL,
    TEST_PASS,
    TEST_SKIP,
    TEST_INVALID
};

/* Indicates the state of our plan. */
enum plan_status {
    PLAN_INIT,                  /* Nothing seen yet. */
    PLAN_FIRST,                 /* Plan seen before any tests. */
    PLAN_PENDING,               /* Test seen and no plan yet. */
    PLAN_FINAL                  /* Plan seen after some tests. */
};

/* Error exit statuses for test processes. */
#define CHILDERR_DUP    100     /* Couldn't redirect stderr or stdout. */
#define CHILDERR_EXEC   101     /* Couldn't exec child process. */
#define CHILDERR_STDERR 102     /* Couldn't open stderr file. */

/* Structure to hold data for a set of tests. */
struct testset {
    char *file;                 /* The file name of the test. */
    char *path;                 /* The path to the test program. */
    enum plan_status plan;      /* The status of our plan. */
    unsigned long count;        /* Expected count of tests. */
    unsigned long current;      /* The last seen test number. */
    unsigned int length;        /* The length of the last status message. */
    unsigned long passed;       /* Count of passing tests. */
    unsigned long failed;       /* Count of failing lists. */
    unsigned long skipped;      /* Count of skipped tests (passed). */
    unsigned long allocated;    /* The size of the results table. */
    enum test_status *results;  /* Table of results by test number. */
    unsigned int aborted;       /* Whether the set as aborted. */
    int reported;               /* Whether the results were reported. */
    int status;                 /* The exit status of the test. */
    unsigned int all_skipped;   /* Whether all tests were skipped. */
    char *reason;               /* Why all tests were skipped. */
};

/* Structure to hold a linked list of test sets. */
struct testlist {
    struct testset *ts;
    struct testlist *next;
};

/*
 * Usage message.  Should be used as a printf format with two arguments: the
 * path to runtests, given twice.
 */
static const char usage_message[] = "\
Usage: %s [-b <build-dir>] [-s <source-dir>] <test-list>\n\
       %s -o [-b <build-dir>] [-s <source-dir>] <test>\n\
\n\
Options:\n\
    -b <build-dir>      Set the build directory to <build-dir>\n\
    -o                  Run a single test rather than a list of tests\n\
    -s <source-dir>     Set the source directory to <source-dir>\n\
\n\
runtests normally runs each test listed in a file whose path is given as\n\
its command-line argument.  With the -o option, it instead runs a single\n\
test and shows its complete output.\n";

/*
 * Header used for test output.  %s is replaced by the file name of the list
 * of tests.
 */
static const char banner[] = "\n\
Running all tests listed in %s.  If any tests fail, run the failing\n\
test program with runtests -o to see more details.\n\n";

/* Header for reports of failed tests. */
static const char header[] = "\n\
Failed Set                 Fail/Total (%) Skip Stat  Failing Tests\n\
-------------------------- -------------- ---- ----  ------------------------";

/* Include the file name and line number in malloc failures. */
#define xmalloc(size)     x_malloc((size), __FILE__, __LINE__)
#define xrealloc(p, size) x_realloc((p), (size), __FILE__, __LINE__)
#define xstrdup(p)        x_strdup((p), __FILE__, __LINE__)


/*
 * Report a fatal error, including the results of strerror, and exit.
 */
static void
sysdie(const char *format, ...)
{
    int oerrno;
    va_list args;

    oerrno = errno;
    fflush(stdout);
    fprintf(stderr, "runtests: ");
    va_start(args, format);
    vfprintf(stderr, format, args);
    va_end(args);
    fprintf(stderr, ": %s\n", strerror(oerrno));
    exit(1);
}


/*
 * Allocate memory, reporting a fatal error and exiting on failure.
 */
static void *
x_malloc(size_t size, const char *file, int line)
{
    void *p;

    p = malloc(size);
    if (p == NULL)
        sysdie("failed to malloc %lu bytes at %s line %d",
               (unsigned long) size, file, line);
    return p;
}


/*
 * Reallocate memory, reporting a fatal error and exiting on failure.
 */
static void *
x_realloc(void *p, size_t size, const char *file, int line)
{
    p = realloc(p, size);
    if (p == NULL)
        sysdie("failed to realloc %lu bytes at %s line %d",
               (unsigned long) size, file, line);
    return p;
}


/*
 * Copy a string, reporting a fatal error and exiting on failure.
 */
static char *
x_strdup(const char *s, const char *file, int line)
{
    char *p;
    size_t len;

    len = strlen(s) + 1;
    p = malloc(len);
    if (p == NULL)
        sysdie("failed to strdup %lu bytes at %s line %d",
               (unsigned long) len, file, line);
    memcpy(p, s, len);
    return p;
}


/*
 * Given a struct timeval, return the number of seconds it represents as a
 * double.  Use difftime() to convert a time_t to a double.
 */
static double
tv_seconds(const struct timeval *tv)
{
    return difftime(tv->tv_sec, 0) + tv->tv_usec * 1e-6;
}


/*
 * Given two struct timevals, return the difference in seconds.
 */
static double
tv_diff(const struct timeval *tv1, const struct timeval *tv0)
{
    return tv_seconds(tv1) - tv_seconds(tv0);
}


/*
 * Given two struct timevals, return the sum in seconds as a double.
 */
static double
tv_sum(const struct timeval *tv1, const struct timeval *tv2)
{
    return tv_seconds(tv1) + tv_seconds(tv2);
}


/*
 * Given a pointer to a string, skip any leading whitespace and return a
 * pointer to the first non-whitespace character.
 */
static const char *
skip_whitespace(const char *p)
{
    while (isspace((unsigned char)(*p)))
        p++;
    return p;
}


/*
 * Start a program, connecting its stdout to a pipe on our end and its stderr
 * to /dev/null, and storing the file descriptor to read from in the two
 * argument.  Returns the PID of the new process.  Errors are fatal.
 */
static pid_t
test_start(const char *path, int *fd)
{
    int fds[2], errfd;
    pid_t child;

    if (pipe(fds) == -1) {
        puts("ABORTED");
        fflush(stdout);
        sysdie("can't create pipe");
    }
    child = fork();
    if (child == (pid_t) -1) {
        puts("ABORTED");
        fflush(stdout);
        sysdie("can't fork");
    } else if (child == 0) {
        /* In child.  Set up our stdout and stderr. */
        errfd = open("/dev/null", O_WRONLY);
        if (errfd < 0)
            _exit(CHILDERR_STDERR);
        if (dup2(errfd, 2) == -1)
            _exit(CHILDERR_DUP);
        close(fds[0]);
        if (dup2(fds[1], 1) == -1)
            _exit(CHILDERR_DUP);

        /* Now, exec our process. */
        if (execl(path, path, (char *) 0) == -1)
            _exit(CHILDERR_EXEC);
    } else {
        /* In parent.  Close the extra file descriptor. */
        close(fds[1]);
    }
    *fd = fds[0];
    return child;
}


/*
 * Back up over the output saying what test we were executing.
 */
static void
test_backspace(struct testset *ts)
{
    unsigned int i;

    if (!isatty(STDOUT_FILENO))
        return;
    for (i = 0; i < ts->length; i++)
        putchar('\b');
    for (i = 0; i < ts->length; i++)
        putchar(' ');
    for (i = 0; i < ts->length; i++)
        putchar('\b');
    ts->length = 0;
}


/*
 * Read the plan line of test output, which should contain the range of test
 * numbers.  We may initialize the testset structure here if we haven't yet
 * seen a test.  Return true if initialization succeeded and the test should
 * continue, false otherwise.
 */
static int
test_plan(const char *line, struct testset *ts)
{
    unsigned long i;
    long n;

    /*
     * Accept a plan without the leading 1.. for compatibility with older
     * versions of runtests.  This will only be allowed if we've not yet seen
     * a test result.
     */
    line = skip_whitespace(line);
    if (strncmp(line, "1..", 3) == 0)
        line += 3;

    /*
     * Get the count, check it for validity, and initialize the struct.  If we
     * have something of the form "1..0 # skip foo", the whole file was
     * skipped; record that.  If we do skip the whole file, zero out all of
     * our statistics, since they're no longer relevant.  strtol is called
     * with a second argument to advance the line pointer past the count to
     * make it simpler to detect the # skip case.
     */
    n = strtol(line, (char **) &line, 10);
    if (n == 0) {
        line = skip_whitespace(line);
        if (*line == '#') {
            line = skip_whitespace(line + 1);
            if (strncasecmp(line, "skip", 4) == 0) {
                line = skip_whitespace(line + 4);
                if (*line != '\0') {
                    ts->reason = xstrdup(line);
                    ts->reason[strlen(ts->reason) - 1] = '\0';
                }
                ts->all_skipped = 1;
                ts->aborted = 1;
                ts->count = 0;
                ts->passed = 0;
                ts->skipped = 0;
                ts->failed = 0;
                return 0;
            }
        }
    }
    if (n <= 0) {
        puts("ABORTED (invalid test count)");
        ts->aborted = 1;
        ts->reported = 1;
        return 0;
    }
    if (ts->plan == PLAN_INIT && ts->allocated == 0) {
        ts->count = n;
        ts->allocated = n;
        ts->plan = PLAN_FIRST;
        ts->results = xmalloc(ts->count * sizeof(enum test_status));
        for (i = 0; i < ts->count; i++)
            ts->results[i] = TEST_INVALID;
    } else if (ts->plan == PLAN_PENDING) {
        if ((unsigned long) n < ts->count) {
            printf("ABORTED (invalid test number %lu)\n", ts->count);
            ts->aborted = 1;
            ts->reported = 1;
            return 0;
        }
        ts->count = n;
        if ((unsigned long) n > ts->allocated) {
            ts->results = xrealloc(ts->results, n * sizeof(enum test_status));
            for (i = ts->allocated; i < ts->count; i++)
                ts->results[i] = TEST_INVALID;
            ts->allocated = n;
        }
        ts->plan = PLAN_FINAL;
    }
    return 1;
}


/*
 * Given a single line of output from a test, parse it and return the success
 * status of that test.  Anything printed to stdout not matching the form
 * /^(not )?ok \d+/ is ignored.  Sets ts->current to the test number that just
 * reported status.
 */
static void
test_checkline(const char *line, struct testset *ts)
{
    enum test_status status = TEST_PASS;
    const char *bail;
    char *end;
    long number;
    unsigned long i, current;
    int outlen;

    /* Before anything, check for a test abort. */
    bail = strstr(line, "Bail out!");
    if (bail != NULL) {
        bail = skip_whitespace(bail + strlen("Bail out!"));
        if (*bail != '\0') {
            size_t length;

            length = strlen(bail);
            if (bail[length - 1] == '\n')
                length--;
            test_backspace(ts);
            printf("ABORTED (%.*s)\n", (int) length, bail);
            ts->reported = 1;
        }
        ts->aborted = 1;
        return;
    }

    /*
     * If the given line isn't newline-terminated, it was too big for an
     * fgets(), which means ignore it.
     */
    if (line[strlen(line) - 1] != '\n')
        return;

    /* If the line begins with a hash mark, ignore it. */
    if (line[0] == '#')
        return;

    /* If we haven't yet seen a plan, look for one. */
    if (ts->plan == PLAN_INIT && isdigit((unsigned char)(*line))) {
        if (!test_plan(line, ts))
            return;
    } else if (strncmp(line, "1..", 3) == 0) {
        if (ts->plan == PLAN_PENDING) {
            if (!test_plan(line, ts))
                return;
        } else {
            puts("ABORTED (multiple plans)");
            ts->aborted = 1;
            ts->reported = 1;
            return;
        }
    }

    /* Parse the line, ignoring something we can't parse. */
    if (strncmp(line, "not ", 4) == 0) {
        status = TEST_FAIL;
        line += 4;
    }
    if (strncmp(line, "ok", 2) != 0)
        return;
    line = skip_whitespace(line + 2);
    errno = 0;
    number = strtol(line, &end, 10);
    if (errno != 0 || end == line)
        number = ts->current + 1;
    current = number;
    if (number <= 0 || (current > ts->count && ts->plan == PLAN_FIRST)) {
        test_backspace(ts);
        printf("ABORTED (invalid test number %lu)\n", current);
        ts->aborted = 1;
        ts->reported = 1;
        return;
    }

    /* We have a valid test result.  Tweak the results array if needed. */
    if (ts->plan == PLAN_INIT || ts->plan == PLAN_PENDING) {
        ts->plan = PLAN_PENDING;
        if (current > ts->count)
            ts->count = current;
        if (current > ts->allocated) {
            unsigned long n;

            n = (ts->allocated == 0) ? 32 : ts->allocated * 2;
            if (n < current)
                n = current;
            ts->results = xrealloc(ts->results, n * sizeof(enum test_status));
            for (i = ts->allocated; i < n; i++)
                ts->results[i] = TEST_INVALID;
            ts->allocated = n;
        }
    }

    /*
     * Handle directives.  We should probably do something more interesting
     * with unexpected passes of todo tests.
     */
    while (isdigit((unsigned char)(*line)))
        line++;
    line = skip_whitespace(line);
    if (*line == '#') {
        line = skip_whitespace(line + 1);
        if (strncasecmp(line, "skip", 4) == 0)
            status = TEST_SKIP;
        if (strncasecmp(line, "todo", 4) == 0)
            status = (status == TEST_FAIL) ? TEST_SKIP : TEST_FAIL;
    }

    /* Make sure that the test number is in range and not a duplicate. */
    if (ts->results[current - 1] != TEST_INVALID) {
        test_backspace(ts);
        printf("ABORTED (duplicate test number %lu)\n", current);
        ts->aborted = 1;
        ts->reported = 1;
        return;
    }

    /* Good results.  Increment our various counters. */
    switch (status) {
        case TEST_PASS: ts->passed++;   break;
        case TEST_FAIL: ts->failed++;   break;
        case TEST_SKIP: ts->skipped++;  break;
        case TEST_INVALID:              break;
    }
    ts->current = current;
    ts->results[current - 1] = status;
    test_backspace(ts);
    if (isatty(STDOUT_FILENO)) {
        outlen = printf("%lu/%lu", current, ts->count);
        ts->length = (outlen >= 0) ? outlen : 0;
        fflush(stdout);
    }
}


/*
 * Print out a range of test numbers, returning the number of characters it
 * took up.  Takes the first number, the last number, the number of characters
 * already printed on the line, and the limit of number of characters the line
 * can hold.  Add a comma and a space before the range if chars indicates that
 * something has already been printed on the line, and print ... instead if
 * chars plus the space needed would go over the limit (use a limit of 0 to
 * disable this).
 */
static unsigned int
test_print_range(unsigned long first, unsigned long last, unsigned int chars,
                 unsigned int limit)
{
    unsigned int needed = 0;
    unsigned long n;

    for (n = first; n > 0; n /= 10)
        needed++;
    if (last > first) {
        for (n = last; n > 0; n /= 10)
            needed++;
        needed++;
    }
    if (chars > 0)
        needed += 2;
    if (limit > 0 && chars + needed > limit) {
        needed = 0;
        if (chars <= limit) {
            if (chars > 0) {
                printf(", ");
                needed += 2;
            }
            printf("...");
            needed += 3;
        }
    } else {
        if (chars > 0)
            printf(", ");
        if (last > first)
            printf("%lu-", first);
        printf("%lu", last);
    }
    return needed;
}


/*
 * Summarize a single test set.  The second argument is 0 if the set exited
 * cleanly, a positive integer representing the exit status if it exited
 * with a non-zero status, and a negative integer representing the signal
 * that terminated it if it was killed by a signal.
 */
static void
test_summarize(struct testset *ts, int status)
{
    unsigned long i;
    unsigned long missing = 0;
    unsigned long failed = 0;
    unsigned long first = 0;
    unsigned long last = 0;

    if (ts->aborted) {
        fputs("ABORTED", stdout);
        if (ts->count > 0)
            printf(" (passed %lu/%lu)", ts->passed, ts->count - ts->skipped);
    } else {
        for (i = 0; i < ts->count; i++) {
            if (ts->results[i] == TEST_INVALID) {
                if (missing == 0)
                    fputs("MISSED ", stdout);
                if (first && i == last)
                    last = i + 1;
                else {
                    if (first)
                        test_print_range(first, last, missing - 1, 0);
                    missing++;
                    first = i + 1;
                    last = i + 1;
                }
            }
        }
        if (first)
            test_print_range(first, last, missing - 1, 0);
        first = 0;
        last = 0;
        for (i = 0; i < ts->count; i++) {
            if (ts->results[i] == TEST_FAIL) {
                if (missing && !failed)
                    fputs("; ", stdout);
                if (failed == 0)
                    fputs("FAILED ", stdout);
                if (first && i == last)
                    last = i + 1;
                else {
                    if (first)
                        test_print_range(first, last, failed - 1, 0);
                    failed++;
                    first = i + 1;
                    last = i + 1;
                }
            }
        }
        if (first)
            test_print_range(first, last, failed - 1, 0);
        if (!missing && !failed) {
            fputs(!status ? "ok" : "dubious", stdout);
            if (ts->skipped > 0) {
                if (ts->skipped == 1)
                    printf(" (skipped %lu test)", ts->skipped);
                else
                    printf(" (skipped %lu tests)", ts->skipped);
            }
        }
    }
    if (status > 0)
        printf(" (exit status %d)", status);
    else if (status < 0)
        printf(" (killed by signal %d%s)", -status,
               WCOREDUMP(ts->status) ? ", core dumped" : "");
    putchar('\n');
}


/*
 * Given a test set, analyze the results, classify the exit status, handle a
 * few special error messages, and then pass it along to test_summarize() for
 * the regular output.  Returns true if the test set ran successfully and all
 * tests passed or were skipped, false otherwise.
 */
static int
test_analyze(struct testset *ts)
{
    if (ts->reported)
        return 0;
    if (ts->all_skipped) {
        if (ts->reason == NULL)
            puts("skipped");
        else
            printf("skipped (%s)\n", ts->reason);
        return 1;
    } else if (WIFEXITED(ts->status) && WEXITSTATUS(ts->status) != 0) {
        switch (WEXITSTATUS(ts->status)) {
        case CHILDERR_DUP:
            if (!ts->reported)
                puts("ABORTED (can't dup file descriptors)");
            break;
        case CHILDERR_EXEC:
            if (!ts->reported)
                puts("ABORTED (execution failed -- not found?)");
            break;
        case CHILDERR_STDERR:
            if (!ts->reported)
                puts("ABORTED (can't open /dev/null)");
            break;
        default:
            test_summarize(ts, WEXITSTATUS(ts->status));
            break;
        }
        return 0;
    } else if (WIFSIGNALED(ts->status)) {
        test_summarize(ts, -WTERMSIG(ts->status));
        return 0;
    } else if (ts->plan != PLAN_FIRST && ts->plan != PLAN_FINAL) {
        puts("ABORTED (no valid test plan)");
        ts->aborted = 1;
        return 0;
    } else {
        test_summarize(ts, 0);
        return (ts->failed == 0);
    }
}


/*
 * Runs a single test set, accumulating and then reporting the results.
 * Returns true if the test set was successfully run and all tests passed,
 * false otherwise.
 */
static int
test_run(struct testset *ts)
{
    pid_t testpid, child;
    int outfd, status;
    unsigned long i;
    FILE *output;
    char buffer[BUFSIZ];

    /* Run the test program. */
    testpid = test_start(ts->path, &outfd);
    output = fdopen(outfd, "r");
    if (!output) {
        puts("ABORTED");
        fflush(stdout);
        sysdie("fdopen failed");
    }

    /* Pass each line of output to test_checkline(). */
    while (!ts->aborted && fgets(buffer, sizeof(buffer), output))
        test_checkline(buffer, ts);
    if (ferror(output) || ts->plan == PLAN_INIT)
        ts->aborted = 1;
    test_backspace(ts);

    /*
     * Consume the rest of the test output, close the output descriptor,
     * retrieve the exit status, and pass that information to test_analyze()
     * for eventual output.
     */
    while (fgets(buffer, sizeof(buffer), output))
        ;
    fclose(output);
    child = waitpid(testpid, &ts->status, 0);
    if (child == (pid_t) -1) {
        if (!ts->reported) {
            puts("ABORTED");
            fflush(stdout);
        }
        sysdie("waitpid for %u failed", (unsigned int) testpid);
    }
    if (ts->all_skipped)
        ts->aborted = 0;
    status = test_analyze(ts);

    /* Convert missing tests to failed tests. */
    for (i = 0; i < ts->count; i++) {
        if (ts->results[i] == TEST_INVALID) {
            ts->failed++;
            ts->results[i] = TEST_FAIL;
            status = 0;
        }
    }
    return status;
}


/* Summarize a list of test failures. */
static void
test_fail_summary(const struct testlist *fails)
{
    struct testset *ts;
    unsigned int chars;
    unsigned long i, first, last, total;

    puts(header);

    /* Failed Set                 Fail/Total (%) Skip Stat  Failing (25)
       -------------------------- -------------- ---- ----  -------------- */
    for (; fails; fails = fails->next) {
        ts = fails->ts;
        total = ts->count - ts->skipped;
        printf("%-26.26s %4lu/%-4lu %3.0f%% %4lu ", ts->file, ts->failed,
               total, total ? (ts->failed * 100.0) / total : 0,
               ts->skipped);
        if (WIFEXITED(ts->status))
            printf("%4d  ", WEXITSTATUS(ts->status));
        else
            printf("  --  ");
        if (ts->aborted) {
            puts("aborted");
            continue;
        }
        chars = 0;
        first = 0;
        last = 0;
        for (i = 0; i < ts->count; i++) {
            if (ts->results[i] == TEST_FAIL) {
                if (first != 0 && i == last)
                    last = i + 1;
                else {
                    if (first != 0)
                        chars += test_print_range(first, last, chars, 19);
                    first = i + 1;
                    last = i + 1;
                }
            }
        }
        if (first != 0)
            test_print_range(first, last, chars, 19);
        putchar('\n');
        free(ts->file);
        free(ts->path);
        free(ts->results);
        if (ts->reason != NULL)
            free(ts->reason);
        free(ts);
    }
}


/*
 * Given the name of a test, a pointer to the testset struct, and the source
 * and build directories, find the test.  We try first relative to the current
 * directory, then in the build directory (if not NULL), then in the source
 * directory.  In each of those directories, we first try a "-t" extension and
 * then a ".t" extension.  When we find an executable program, we fill in the
 * path member of the testset struct.  If none of those paths are executable,
 * just fill in the name of the test with "-t" appended.
 *
 * The caller is responsible for freeing the path member of the testset
 * struct.
 */
static void
find_test(const char *name, struct testset *ts, const char *source,
          const char *build)
{
    char *path;
    const char *bases[4];
    unsigned int i;

    bases[0] = ".";
    bases[1] = build;
    bases[2] = source;
    bases[3] = NULL;

    for (i = 0; i < 3; i++) {
        if (bases[i] == NULL)
            continue;
        path = xmalloc(strlen(bases[i]) + strlen(name) + 4);
        sprintf(path, "%s/%s-t", bases[i], name);
        if (access(path, X_OK) != 0)
            path[strlen(path) - 2] = '.';
        if (access(path, X_OK) == 0)
            break;
        free(path);
        path = NULL;
    }
    if (path == NULL) {
        path = xmalloc(strlen(name) + 3);
        sprintf(path, "%s-t", name);
    }
    ts->path = path;
}


/*
 * Run a batch of tests from a given file listing each test on a line by
 * itself.  Takes two additional parameters: the root of the source directory
 * and the root of the build directory.  Test programs will be first searched
 * for in the current directory, then the build directory, then the source
 * directory.  The file must be rewindable.  Returns true iff all tests
 * passed.
 */
static int
test_batch(const char *testlist, const char *source, const char *build)
{
    FILE *tests;
    unsigned int length, i;
    unsigned int longest = 0;
    char buffer[BUFSIZ];
    unsigned int line;
    struct testset ts, *tmp;
    struct timeval start, end;
    struct rusage stats;
    struct testlist *failhead = NULL;
    struct testlist *failtail = NULL;
    struct testlist *next;
    unsigned long total = 0;
    unsigned long passed = 0;
    unsigned long skipped = 0;
    unsigned long failed = 0;
    unsigned long aborted = 0;

    /*
     * Open our file of tests to run and scan it, checking for lines that
     * are too long and searching for the longest line.
     */
    tests = fopen(testlist, "r");
    if (!tests)
        sysdie("can't open %s", testlist);
    line = 0;
    while (fgets(buffer, sizeof(buffer), tests)) {
        line++;
        length = strlen(buffer) - 1;
        if (buffer[length] != '\n') {
            fprintf(stderr, "%s:%u: line too long\n", testlist, line);
            exit(1);
        }
        if (length > longest)
            longest = length;
    }
    if (fseek(tests, 0, SEEK_SET) == -1)
        sysdie("can't rewind %s", testlist);

    /*
     * Add two to longest and round up to the nearest tab stop.  This is how
     * wide the column for printing the current test name will be.
     */
    longest += 2;
    if (longest % 8)
        longest += 8 - (longest % 8);

    /* Start the wall clock timer. */
    gettimeofday(&start, NULL);

    /*
     * Now, plow through our tests again, running each one.  Check line
     * length again out of paranoia.
     */
    line = 0;
    while (fgets(buffer, sizeof(buffer), tests)) {
        line++;
        length = strlen(buffer) - 1;
        if (buffer[length] != '\n') {
            fprintf(stderr, "%s:%u: line too long\n", testlist, line);
            exit(1);
        }
        buffer[length] = '\0';
        fputs(buffer, stdout);
        for (i = length; i < longest; i++)
            putchar('.');
        if (isatty(STDOUT_FILENO))
            fflush(stdout);
        memset(&ts, 0, sizeof(ts));
        ts.plan = PLAN_INIT;
        ts.file = xstrdup(buffer);
        find_test(buffer, &ts, source, build);
        ts.reason = NULL;
        if (test_run(&ts)) {
            free(ts.file);
            free(ts.path);
            free(ts.results);
            if (ts.reason != NULL)
                free(ts.reason);
        } else {
            tmp = xmalloc(sizeof(struct testset));
            memcpy(tmp, &ts, sizeof(struct testset));
            if (!failhead) {
                failhead = xmalloc(sizeof(struct testset));
                failhead->ts = tmp;
                failhead->next = NULL;
                failtail = failhead;
            } else {
                failtail->next = xmalloc(sizeof(struct testset));
                failtail = failtail->next;
                failtail->ts = tmp;
                failtail->next = NULL;
            }
        }
        aborted += ts.aborted;
        total += ts.count + ts.all_skipped;
        passed += ts.passed;
        skipped += ts.skipped + ts.all_skipped;
        failed += ts.failed;
    }
    total -= skipped;
    fclose(tests);

    /* Stop the timer and get our child resource statistics. */
    gettimeofday(&end, NULL);
    getrusage(RUSAGE_CHILDREN, &stats);

    /* Print out our final results. */
    if (failhead != NULL) {
        test_fail_summary(failhead);
        while (failhead != NULL) {
            next = failhead->next;
            free(failhead);
            failhead = next;
        }
    }
    putchar('\n');
    if (aborted != 0) {
        if (aborted == 1)
            printf("Aborted %lu test set", aborted);
        else
            printf("Aborted %lu test sets", aborted);
        printf(", passed %lu/%lu tests", passed, total);
    }
    else if (failed == 0)
        fputs("All tests successful", stdout);
    else
        printf("Failed %lu/%lu tests, %.2f%% okay", failed, total,
               (total - failed) * 100.0 / total);
    if (skipped != 0) {
        if (skipped == 1)
            printf(", %lu test skipped", skipped);
        else
            printf(", %lu tests skipped", skipped);
    }
    puts(".");
    printf("Files=%u,  Tests=%lu", line, total);
    printf(",  %.2f seconds", tv_diff(&end, &start));
    printf(" (%.2f usr + %.2f sys = %.2f CPU)\n",
           tv_seconds(&stats.ru_utime), tv_seconds(&stats.ru_stime),
           tv_sum(&stats.ru_utime, &stats.ru_stime));
    return (failed == 0 && aborted == 0);
}


/*
 * Run a single test case.  This involves just running the test program after
 * having done the environment setup and finding the test program.
 */
static void
test_single(const char *program, const char *source, const char *build)
{
    struct testset ts;

    memset(&ts, 0, sizeof(ts));
    find_test(program, &ts, source, build);
    if (execl(ts.path, ts.path, (char *) 0) == -1)
        sysdie("cannot exec %s", ts.path);
}


/*
 * Main routine.  Set the SOURCE and BUILD environment variables and then,
 * given a file listing tests, run each test listed.
 */
int
main(int argc, char *argv[])
{
    int option;
    int status = 0;
    int single = 0;
    char *source_env = NULL;
    char *build_env = NULL;
    const char *list;
    const char *source = SOURCE;
    const char *build = BUILD;

    while ((option = getopt(argc, argv, "b:hos:")) != EOF) {
        switch (option) {
        case 'b':
            build = optarg;
            break;
        case 'h':
            printf(usage_message, argv[0], argv[0]);
            exit(0);
            break;
        case 'o':
            single = 1;
            break;
        case 's':
            source = optarg;
            break;
        default:
            exit(1);
        }
    }
    if (argc - optind != 1) {
        fprintf(stderr, usage_message, argv[0], argv[0]);
        exit(1);
    }
    argc -= optind;
    argv += optind;

    if (source != NULL) {
        source_env = xmalloc(strlen("SOURCE=") + strlen(source) + 1);
        sprintf(source_env, "SOURCE=%s", source);
        if (putenv(source_env) != 0)
            sysdie("cannot set SOURCE in the environment");
    }
    if (build != NULL) {
        build_env = xmalloc(strlen("BUILD=") + strlen(build) + 1);
        sprintf(build_env, "BUILD=%s", build);
        if (putenv(build_env) != 0)
            sysdie("cannot set BUILD in the environment");
    }

    if (single)
        test_single(argv[0], source, build);
    else {
        list = strrchr(argv[0], '/');
        if (list == NULL)
            list = argv[0];
        else
            list++;
        printf(banner, list);
        status = test_batch(argv[0], source, build) ? 0 : 1;
    }

    /* For valgrind cleanliness. */
    if (source_env != NULL) {
        putenv((char *) "SOURCE=");
        free(source_env);
    }
    if (build_env != NULL) {
        putenv((char *) "BUILD=");
        free(build_env);
    }
    exit(status);
}<|MERGE_RESOLUTION|>--- conflicted
+++ resolved
@@ -77,15 +77,10 @@
 */
 
 /* Required for fdopen(), getopt(), and putenv(). */
-<<<<<<< HEAD
-#ifndef _XOPEN_SOURCE
-# define _XOPEN_SOURCE 500
-=======
 #if defined(__STRICT_ANSI__) || defined(PEDANTIC)
 # ifndef _XOPEN_SOURCE
 #  define _XOPEN_SOURCE 500
 # endif
->>>>>>> 3f512bac
 #endif
 
 #include <ctype.h>
