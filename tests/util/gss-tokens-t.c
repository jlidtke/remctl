/*
 * gss-tokens test suite.
 *
 * Written by Russ Allbery <rra@stanford.edu>
 * Copyright 2006, 2007, 2009, 2010, 2012
 *     The Board of Trustees of the Leland Stanford Junior University
 *
 * See LICENSE for licensing terms.
 */

#include <config.h>
#include <portable/system.h>
#include <portable/gssapi.h>

#include <tests/tap/basic.h>
#include <tests/tap/kerberos.h>
#include <util/gss-tokens.h>

/* From faketoken.c. */
extern char send_buffer[2048];
extern char recv_buffer[2048];
extern size_t send_length;
extern size_t recv_length;
extern int send_flags;
extern int recv_flags;
extern bool fail_timeout;


int
main(void)
{
    struct kerberos_config *config;
    gss_buffer_desc name_buf, server_tok, client_tok, *token_ptr;
    gss_name_t server_name, client_name;
    gss_ctx_id_t server_ctx, client_ctx;
    OM_uint32 c_stat, c_min_stat, s_stat, s_min_stat, ret_flags;
    gss_OID doid;
    int status, flags;

    /* Unless we have Kerberos available, we can't really do anything. */
    config = kerberos_setup(TAP_KRB_NEEDS_KEYTAB);
    plan(28);

    /*
     * We have to set up a context first in order to do this test, which is
     * rather annoying.
     */
    name_buf.value = (char *) config->principal;
    name_buf.length = strlen(config->principal) + 1;
    s_stat = gss_import_name(&s_min_stat, &name_buf, GSS_C_NT_USER_NAME,
                             &server_name);
    if (s_stat != GSS_S_COMPLETE)
        bail("cannot import name");
    server_ctx = GSS_C_NO_CONTEXT;
    client_ctx = GSS_C_NO_CONTEXT;
    token_ptr = GSS_C_NO_BUFFER;
    do {
        c_stat = gss_init_sec_context(&c_min_stat, GSS_C_NO_CREDENTIAL,
                                      &client_ctx, server_name,
                                      (const gss_OID) GSS_KRB5_MECHANISM,
                                      GSS_C_MUTUAL_FLAG | GSS_C_REPLAY_FLAG,
                                      0, NULL, token_ptr, NULL, &client_tok,
                                      &ret_flags, NULL);
        if (token_ptr != GSS_C_NO_BUFFER)
            gss_release_buffer(&c_min_stat, &server_tok);
        if (client_tok.length == 0)
            break;
        s_stat = gss_accept_sec_context(&s_min_stat, &server_ctx,
                                        GSS_C_NO_CREDENTIAL, &client_tok,
                                        GSS_C_NO_CHANNEL_BINDINGS,
                                        &client_name, &doid, &server_tok,
                                        &ret_flags, NULL, NULL);
        gss_release_buffer(&c_min_stat, &client_tok);
        if (server_tok.length == 0)
            break;
        token_ptr = &server_tok;
    } while (c_stat == GSS_S_CONTINUE_NEEDED
             || s_stat == GSS_S_CONTINUE_NEEDED);
    if (c_stat != GSS_S_COMPLETE || s_stat != GSS_S_COMPLETE)
        bail("cannot establish context");

    /* Okay, we should now be able to send and receive a token. */
    server_tok.value = (char *) "hello";
    server_tok.length = 5;
    status = token_send_priv(0, server_ctx, 3, &server_tok, 0, &s_stat,
                             &s_min_stat);
    is_int(TOKEN_OK, status, "sent a token successfully");
    is_int(3, send_flags, "...with the right flags");
    ok(send_length > 5, "...and enough length");
    server_tok.value = send_buffer;
    server_tok.length = send_length;
    c_stat = gss_unwrap(&c_min_stat, client_ctx, &server_tok, &client_tok,
                        NULL, NULL);
    is_int(GSS_S_COMPLETE, c_stat, "...and it unwrapped");
    is_int(5, client_tok.length, "...with the right length");
    ok(memcmp(client_tok.value, "hello", 5) == 0, "...and contents");
    gss_release_buffer(&c_min_stat, &client_tok);
    client_tok.length = 0;
    client_tok.value = NULL;
    server_tok.value = (char *) "hello";
    server_tok.length = 5;
    status = token_send_priv(0, server_ctx, 3, &server_tok, 0, &s_stat,
                             &s_min_stat);
    is_int(TOKEN_OK, status, "sent another token");
    memcpy(recv_buffer, send_buffer, send_length);
    recv_length = send_length;
    recv_flags = send_flags;
    status = token_recv_priv(0, client_ctx, &flags, &client_tok, 1024, 0,
                             &s_stat, &c_min_stat);
    is_int(TOKEN_OK, status, "received the token");
    is_int(5, client_tok.length, "...with the right length");
    ok(memcmp(client_tok.value, "hello", 5) == 0, "...and the right data");
    is_int(3, flags, "...and the right flags");
    gss_release_buffer(&c_min_stat, &client_tok);

<<<<<<< HEAD
    /* Test sending and receiving a token with a timeout. */
    fail_timeout = true;
    status = token_send_priv(0, client_ctx, 3, &server_tok, 1, &s_stat,
                             &c_min_stat);
    is_int(TOKEN_FAIL_TIMEOUT, status, "sending a token with timeout");
    status = token_recv_priv(0, client_ctx, &flags, &client_tok, 1024, 1,
                             &s_stat, &c_min_stat);
    is_int(TOKEN_FAIL_TIMEOUT, status, "receiving a token with timeout");
    fail_timeout = false;

    /* Test receiving too large of a token. */
    status = token_recv_priv(0, client_ctx, &flags, &client_tok, 4, 0,
                             &s_stat, &s_min_stat);
    is_int(TOKEN_FAIL_LARGE, status, "receiving too large of a token");

    /* Test receiving a corrupt token. */
    recv_length = 4;
    status = token_recv_priv(0, client_ctx, &flags, &client_tok, 1024, 0,
                             &s_stat, &s_min_stat);
    is_int(TOKEN_FAIL_GSSAPI, status, "receiving a corrupt token");

=======
>>>>>>> 3f512bac
    /*
     * Now, fake up a token to make sure that token_recv_priv is doing the
     * right thing.
     */
    recv_flags = 5;
    client_tok.value = (char *) "hello";
    client_tok.length = 5;
    c_stat = gss_wrap(&c_min_stat, client_ctx, 1, GSS_C_QOP_DEFAULT,
                      &client_tok, NULL, &server_tok);
    is_int(GSS_S_COMPLETE, c_stat, "wrapped a fake token");
    recv_length = server_tok.length;
    memcpy(recv_buffer, server_tok.value, server_tok.length);
    gss_release_buffer(&c_min_stat, &server_tok);
    status = token_recv_priv(0, server_ctx, &flags, &server_tok, 1024, 0,
                             &s_stat, &s_min_stat);
    is_int(TOKEN_OK, status, "received a fake token");
    is_int(5, flags, "...with the right flags");
    is_int(5, server_tok.length, "...and the right length");
    ok(memcmp(server_tok.value, "hello", 5) == 0, "...and data");
    gss_release_buffer(&c_min_stat, &server_tok);

    /* Test the stupid protocol v1 MIC stuff. */
    server_tok.value = (char *) "hello";
    server_tok.length = 5;
    c_stat = gss_get_mic(&c_min_stat, client_ctx, GSS_C_QOP_DEFAULT,
                         &server_tok, &client_tok);
    is_int(GSS_S_COMPLETE, c_stat, "got MIC for protocol v1 token");
    memcpy(recv_buffer, client_tok.value, client_tok.length);
    recv_length = client_tok.length;
    recv_flags = TOKEN_MIC;
    status = token_send_priv(0, server_ctx, TOKEN_DATA | TOKEN_SEND_MIC,
                             &server_tok, 0, &s_stat, &s_min_stat);
    is_int(TOKEN_OK, status, "sent protocol v1 token with MIC");
    memcpy(recv_buffer, send_buffer, send_length);
    recv_length = send_length;
    recv_flags = send_flags;
    status = token_recv_priv(0, client_ctx, &flags, &client_tok, 1024,0,
                             &c_stat, &c_min_stat);
    is_int(TOKEN_OK, status, "received protocol v1 token with MIC");
    is_int(TOKEN_DATA, flags, "...with the right flags");
    is_int(5, client_tok.length, "...and the right length");
    ok(memcmp(client_tok.value, "hello", 5) == 0, "...and the right data");
    is_int(TOKEN_MIC, send_flags, "...and the right send flags");
    server_tok.value = send_buffer;
    server_tok.length = send_length;
    s_stat = gss_verify_mic(&s_min_stat, server_ctx, &client_tok, &server_tok,
                            NULL);
    is_int(GSS_S_COMPLETE, s_stat, "...and would send correct MIC");
<<<<<<< HEAD
=======

    /*
     * Test sending and receiving a token with a timeout.  This and the tests
     * below must come last, and after any successful token test, because
     * they will break the sequence numbers between the client and server and
     * some older versions of Heimdal impose ordering regardless of the
     * negotiation flags.
     */
    fail_timeout = true;
    status = token_send_priv(0, client_ctx, 3, &server_tok, 1, &s_stat,
                             &c_min_stat);
    is_int(TOKEN_FAIL_TIMEOUT, status, "sending a token with timeout");
    status = token_recv_priv(0, client_ctx, &flags, &client_tok, 1024, 1,
                             &s_stat, &c_min_stat);
    is_int(TOKEN_FAIL_TIMEOUT, status, "receiving a token with timeout");
    fail_timeout = false;

    /* Test receiving too large of a token. */
    status = token_recv_priv(0, client_ctx, &flags, &client_tok, 4, 0,
                             &s_stat, &s_min_stat);
    is_int(TOKEN_FAIL_LARGE, status, "receiving too large of a token");

    /* Test receiving a corrupt token. */
    recv_length = 4;
    status = token_recv_priv(0, client_ctx, &flags, &client_tok, 1024, 0,
                             &s_stat, &s_min_stat);
    is_int(TOKEN_FAIL_GSSAPI, status, "receiving a corrupt token");
>>>>>>> 3f512bac

    return 0;
}<|MERGE_RESOLUTION|>--- conflicted
+++ resolved
@@ -113,30 +113,6 @@
     is_int(3, flags, "...and the right flags");
     gss_release_buffer(&c_min_stat, &client_tok);
 
-<<<<<<< HEAD
-    /* Test sending and receiving a token with a timeout. */
-    fail_timeout = true;
-    status = token_send_priv(0, client_ctx, 3, &server_tok, 1, &s_stat,
-                             &c_min_stat);
-    is_int(TOKEN_FAIL_TIMEOUT, status, "sending a token with timeout");
-    status = token_recv_priv(0, client_ctx, &flags, &client_tok, 1024, 1,
-                             &s_stat, &c_min_stat);
-    is_int(TOKEN_FAIL_TIMEOUT, status, "receiving a token with timeout");
-    fail_timeout = false;
-
-    /* Test receiving too large of a token. */
-    status = token_recv_priv(0, client_ctx, &flags, &client_tok, 4, 0,
-                             &s_stat, &s_min_stat);
-    is_int(TOKEN_FAIL_LARGE, status, "receiving too large of a token");
-
-    /* Test receiving a corrupt token. */
-    recv_length = 4;
-    status = token_recv_priv(0, client_ctx, &flags, &client_tok, 1024, 0,
-                             &s_stat, &s_min_stat);
-    is_int(TOKEN_FAIL_GSSAPI, status, "receiving a corrupt token");
-
-=======
->>>>>>> 3f512bac
     /*
      * Now, fake up a token to make sure that token_recv_priv is doing the
      * right thing.
@@ -185,8 +161,6 @@
     s_stat = gss_verify_mic(&s_min_stat, server_ctx, &client_tok, &server_tok,
                             NULL);
     is_int(GSS_S_COMPLETE, s_stat, "...and would send correct MIC");
-<<<<<<< HEAD
-=======
 
     /*
      * Test sending and receiving a token with a timeout.  This and the tests
@@ -214,7 +188,6 @@
     status = token_recv_priv(0, client_ctx, &flags, &client_tok, 1024, 0,
                              &s_stat, &s_min_stat);
     is_int(TOKEN_FAIL_GSSAPI, status, "receiving a corrupt token");
->>>>>>> 3f512bac
 
     return 0;
 }