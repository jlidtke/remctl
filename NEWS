--- conflicted
+++ resolved
@@ -1,7 +1,5 @@
                        User-Visible remctl Changes
 
-<<<<<<< HEAD
-=======
 remctl 3.2 (2012-06-19)
 
     Add new summary option to the remctld configuration.  If remctld
@@ -59,7 +57,6 @@
     * Avoid using local in the shell libtap.sh library.
     * Silence __attribute__ warnings on more compilers.
 
->>>>>>> 3f512bac
 remctl 3.1 (2012-02-29)
 
     Add new remctl_set_timeout function to the remctl library API and the
