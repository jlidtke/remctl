--- conflicted
+++ resolved
@@ -497,31 +497,21 @@
 	touch stamp-python
 
 
-# If RPM_BUILD_ROOT is set, we're being built by rpm, and make the
-# install root that
+# If RPM_BUILD_ROOT is set, we're being built by RPM.  Use that as DESTDIR.
 install-data-local-python: stamp-python
-<<<<<<< HEAD
 	set -e; for python in $(REMCTL_PYTHON_VERSIONS) ; do \
 	    cd python ; \
 	    if [ -n "$(DESTDIR)" ] ; then \
 		"$$python" setup.py install $(REMCTL_PYTHON_INSTALL) \
 		    --root $(DESTDIR) ; \
+	    elif [ -n "$(RPM_BUILD_ROOT)" ] ; then \
+		"$$python" setup.py install $(REMCTL_PYTHON_INSTALL) \
+		    --root $(RPM_BUILD_ROOT) ; \
 	    else \
 		"$$python" setup.py install $(REMCTL_PYTHON_INSTALL) ; \
 	    fi ; \
 	    cd .. ; \
 	done
-=======
-	if [ -n "$(DESTDIR)" ] ; then \
-	    cd python && python setup.py install $(PYTHON_INSTALL) \
-		--root $(DESTDIR) ; \
-	elif [ -n "$(RPM_BUILD_ROOT)" ] ; then \
-	    cd python && python setup.py install $(PYTHON_INSTALL) \
-		--root $(RPM_BUILD_ROOT) ;\
-	else \
-	    cd python && python setup.py install $(PYTHON_INSTALL) ; \
-	fi
->>>>>>> b0a3cef5
 
 # Build and install the Python bindings if desired.
 if BUILD_PYTHON
